--- conflicted
+++ resolved
@@ -334,25 +334,8 @@
         declarer.declare(serialisationScheme.getOutputFields());
     }
 
-<<<<<<< HEAD
-
-    /**
-     * This spout can be distributed among multiple workers if the
-     * {@link QueueDeclaration} supports it.
-     *
-     * @see QueueDeclaration#isParallelConsumable()
-     */
-    public boolean isDistributed() {
-        return queueDeclaration.isParallelConsumable();
-=======
     @Override
     public Map<String, Object> getComponentConfiguration() {
         return null;
->>>>>>> d1abdd8a
-    }
-
-    @Override
-    public Map<String, Object> getComponentConfiguration() {
-        return null;
     }
 }